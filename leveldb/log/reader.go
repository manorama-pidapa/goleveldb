--- conflicted
+++ resolved
@@ -17,13 +17,9 @@
 import (
 	"bytes"
 	"encoding/binary"
+	"io"
+
 	"github.com/syndtr/goleveldb/leveldb/hash"
-	"io"
-<<<<<<< HEAD
-=======
-
-	"leveldb/hash"
->>>>>>> a7e0161d
 )
 
 type DropFunc func(n int, reason string)
